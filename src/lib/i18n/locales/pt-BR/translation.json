{
	"'s', 'm', 'h', 'd', 'w' or '-1' for no expiration.": "'s', 'm', 'h', 'd', 'w' ou '-1' para não expirar.",
	"(Beta)": "(Beta)",
	"(e.g. `sh webui.sh --api`)": "(por exemplo, `sh webui.sh --api`)",
	"(latest)": "(mais recente)",
	"{{modelName}} is thinking...": "{{modelName}} está pensando...",
	"{{user}}'s Chats": "",
	"{{webUIName}} Backend Required": "{{webUIName}} Backend Necessário",
	"a user": "um usuário",
	"About": "Sobre",
	"Account": "Conta",
	"Accurate information": "",
	"Add a model": "Adicionar um modelo",
	"Add a model tag name": "Adicionar um nome de tag de modelo",
	"Add a short description about what this modelfile does": "Adicione uma breve descrição sobre o que este arquivo de modelo faz",
	"Add a short title for this prompt": "Adicione um título curto para este prompt",
	"Add a tag": "Adicionar uma tag",
	"Add Docs": "Adicionar Documentos",
	"Add Files": "Adicionar Arquivos",
	"Add message": "Adicionar mensagem",
	"Add Model": "",
	"Add Tags": "adicionar tags",
	"Add User": "",
	"Adjusting these settings will apply changes universally to all users.": "Ajustar essas configurações aplicará alterações universalmente a todos os usuários.",
	"admin": "administrador",
	"Admin Panel": "Painel do Administrador",
	"Admin Settings": "Configurações do Administrador",
	"Advanced Parameters": "Parâmetros Avançados",
	"all": "todos",
	"All Users": "Todos os Usuários",
	"Allow": "Permitir",
	"Allow Chat Deletion": "Permitir Exclusão de Bate-papo",
	"alphanumeric characters and hyphens": "caracteres alfanuméricos e hífens",
	"Already have an account?": "Já tem uma conta?",
	"an assistant": "um assistente",
	"and": "e",
	"and create a new shared link.": "",
	"API Base URL": "URL Base da API",
	"API Key": "Chave da API",
	"API Key created.": "",
	"API keys": "",
	"API RPM": "API RPM",
	"Archive": "",
	"Archived Chats": "Bate-papos arquivados",
	"are allowed - Activate this command by typing": "são permitidos - Ative este comando digitando",
	"Are you sure?": "Tem certeza?",
	"Attention to detail": "",
	"Audio": "Áudio",
	"Auto-playback response": "Reprodução automática da resposta",
	"Auto-send input after 3 sec.": "Enviar entrada automaticamente após 3 segundos.",
	"AUTOMATIC1111 Base URL": "URL Base do AUTOMATIC1111",
	"AUTOMATIC1111 Base URL is required.": "A URL Base do AUTOMATIC1111 é obrigatória.",
	"available!": "disponível!",
	"Back": "Voltar",
	"Bad Response": "",
	"before": "",
	"Being lazy": "",
	"Builder Mode": "Modo de Construtor",
	"Cancel": "Cancelar",
	"Categories": "Categorias",
	"Change Password": "Alterar Senha",
	"Chat": "Bate-papo",
	"Chat History": "Histórico de Bate-papo",
	"Chat History is off for this browser.": "O histórico de bate-papo está desativado para este navegador.",
	"Chats": "Bate-papos",
	"Check Again": "Verifique novamente",
	"Check for updates": "Verificar atualizações",
	"Checking for updates...": "Verificando atualizações...",
	"Choose a model before saving...": "Escolha um modelo antes de salvar...",
	"Chunk Overlap": "Sobreposição de Fragmento",
	"Chunk Params": "Parâmetros de Fragmento",
	"Chunk Size": "Tamanho do Fragmento",
	"Click here for help.": "Clique aqui para obter ajuda.",
	"Click here to": "",
	"Click here to check other modelfiles.": "Clique aqui para verificar outros arquivos de modelo.",
	"Click here to select": "Clique aqui para selecionar",
	"Click here to select a csv file.": "",
	"Click here to select documents.": "Clique aqui para selecionar documentos.",
	"click here.": "clique aqui.",
	"Click on the user role button to change a user's role.": "Clique no botão de função do usuário para alterar a função de um usuário.",
	"Close": "Fechar",
	"Collection": "Coleção",
	"ComfyUI": "",
	"ComfyUI Base URL": "",
	"ComfyUI Base URL is required.": "",
	"Command": "Comando",
	"Confirm Password": "Confirmar Senha",
	"Connections": "Conexões",
	"Content": "Conteúdo",
	"Context Length": "Comprimento do Contexto",
	"Continue Response": "",
	"Conversation Mode": "Modo de Conversa",
	"Copied shared chat URL to clipboard!": "",
	"Copy": "",
	"Copy last code block": "Copiar último bloco de código",
	"Copy last response": "Copiar última resposta",
	"Copy Link": "",
	"Copying to clipboard was successful!": "Cópia para a área de transferência bem-sucedida!",
	"Create a concise, 3-5 word phrase as a header for the following query, strictly adhering to the 3-5 word limit and avoiding the use of the word 'title':": "Crie uma frase concisa de 3 a 5 palavras como cabeçalho para a seguinte consulta, aderindo estritamente ao limite de 3 a 5 palavras e evitando o uso da palavra 'título':",
	"Create a modelfile": "Criar um arquivo de modelo",
	"Create Account": "Criar Conta",
	"Create new key": "",
	"Create new secret key": "",
	"Created at": "Criado em",
	"Created At": "",
	"Current Model": "Modelo Atual",
	"Current Password": "Senha Atual",
	"Custom": "Personalizado",
	"Customize Ollama models for a specific purpose": "Personalize os modelos Ollama para um propósito específico",
	"Dark": "Escuro",
	"Dashboard": "",
	"Database": "Banco de dados",
	"DD/MM/YYYY HH:mm": "DD/MM/YYYY HH:mm",
	"Default": "Padrão",
	"Default (Automatic1111)": "Padrão (Automatic1111)",
	"Default (SentenceTransformers)": "",
	"Default (Web API)": "Padrão (API Web)",
	"Default model updated": "Modelo padrão atualizado",
	"Default Prompt Suggestions": "Sugestões de Prompt Padrão",
	"Default User Role": "Função de Usuário Padrão",
	"delete": "excluir",
	"Delete": "",
	"Delete a model": "Excluir um modelo",
	"Delete chat": "Excluir bate-papo",
	"Delete Chat": "",
	"Delete Chats": "Excluir Bate-papos",
	"delete this link": "",
	"Delete User": "",
	"Deleted {{deleteModelTag}}": "{{deleteModelTag}} excluído",
	"Deleted {{tagName}}": "",
	"Description": "Descrição",
	"Didn't fully follow instructions": "",
	"Disabled": "Desativado",
	"Discover a modelfile": "Descobrir um arquivo de modelo",
	"Discover a prompt": "Descobrir um prompt",
	"Discover, download, and explore custom prompts": "Descubra, baixe e explore prompts personalizados",
	"Discover, download, and explore model presets": "Descubra, baixe e explore predefinições de modelo",
	"Display the username instead of You in the Chat": "Exibir o nome de usuário em vez de Você no Bate-papo",
	"Document": "Documento",
	"Document Settings": "Configurações de Documento",
	"Documents": "Documentos",
	"does not make any external connections, and your data stays securely on your locally hosted server.": "não faz conexões externas e seus dados permanecem seguros em seu servidor hospedado localmente.",
	"Don't Allow": "Não Permitir",
	"Don't have an account?": "Não tem uma conta?",
	"Don't like the style": "",
	"Download": "",
	"Download Database": "Baixar Banco de Dados",
	"Drop any files here to add to the conversation": "Solte os arquivos aqui para adicionar à conversa",
	"e.g. '30s','10m'. Valid time units are 's', 'm', 'h'.": "por exemplo, '30s', '10m'. Unidades de tempo válidas são 's', 'm', 'h'.",
	"Edit": "",
	"Edit Doc": "Editar Documento",
	"Edit User": "Editar Usuário",
	"Email": "E-mail",
	"Embedding Model Engine": "",
	"Embedding model set to \"{{embedding_model}}\"": "",
	"Enable Chat History": "Ativar Histórico de Bate-papo",
	"Enable New Sign Ups": "Ativar Novas Inscrições",
	"Enabled": "Ativado",
	"Ensure your CSV file includes 4 columns in this order: Name, Email, Password, Role.": "",
	"Enter {{role}} message here": "Digite a mensagem de {{role}} aqui",
	"Enter Chunk Overlap": "Digite a Sobreposição de Fragmento",
	"Enter Chunk Size": "Digite o Tamanho do Fragmento",
	"Enter Image Size (e.g. 512x512)": "Digite o Tamanho da Imagem (por exemplo, 512x512)",
	"Enter LiteLLM API Base URL (litellm_params.api_base)": "Digite a URL Base da API LiteLLM (litellm_params.api_base)",
	"Enter LiteLLM API Key (litellm_params.api_key)": "Digite a Chave da API LiteLLM (litellm_params.api_key)",
	"Enter LiteLLM API RPM (litellm_params.rpm)": "Digite o RPM da API LiteLLM (litellm_params.rpm)",
	"Enter LiteLLM Model (litellm_params.model)": "Digite o Modelo LiteLLM (litellm_params.model)",
	"Enter Max Tokens (litellm_params.max_tokens)": "Digite o Máximo de Tokens (litellm_params.max_tokens)",
	"Enter model tag (e.g. {{modelTag}})": "Digite a tag do modelo (por exemplo, {{modelTag}})",
	"Enter Number of Steps (e.g. 50)": "Digite o Número de Etapas (por exemplo, 50)",
	"Enter Score": "",
	"Enter stop sequence": "Digite a sequência de parada",
	"Enter Top K": "Digite o Top K",
	"Enter URL (e.g. http://127.0.0.1:7860/)": "Digite a URL (por exemplo, http://127.0.0.1:7860/)",
	"Enter URL (e.g. http://localhost:11434)": "",
	"Enter Your Email": "Digite seu E-mail",
	"Enter Your Full Name": "Digite seu Nome Completo",
	"Enter Your Password": "Digite sua Senha",
	"Enter Your Role": "",
	"Experimental": "Experimental",
	"Export All Chats (All Users)": "Exportar Todos os Bate-papos (Todos os Usuários)",
	"Export Chats": "Exportar Bate-papos",
	"Export Documents Mapping": "Exportar Mapeamento de Documentos",
	"Export Modelfiles": "Exportar Arquivos de Modelo",
	"Export Prompts": "Exportar Prompts",
	"Failed to create API Key.": "",
	"Failed to read clipboard contents": "Falha ao ler o conteúdo da área de transferência",
	"Feel free to add specific details": "",
	"File Mode": "Modo de Arquivo",
	"File not found.": "Arquivo não encontrado.",
	"Fingerprint spoofing detected: Unable to use initials as avatar. Defaulting to default profile image.": "",
	"Fluidly stream large external response chunks": "Transmita com fluidez grandes blocos de resposta externa",
	"Focus chat input": "Focar entrada de bate-papo",
	"Followed instructions perfectly": "",
	"Format your variables using square brackets like this:": "Formate suas variáveis usando colchetes como este:",
	"From (Base Model)": "De (Modelo Base)",
	"Full Screen Mode": "Modo de Tela Cheia",
	"General": "Geral",
	"General Settings": "Configurações Gerais",
	"Generation Info": "",
	"Good Response": "",
	"has no conversations.": "",
	"Hello, {{name}}": "Olá, {{name}}",
	"Hide": "Ocultar",
	"Hide Additional Params": "Ocultar Parâmetros Adicionais",
	"How can I help you today?": "Como posso ajudá-lo hoje?",
	"Hybrid Search": "",
	"Image Generation (Experimental)": "Geração de Imagens (Experimental)",
	"Image Generation Engine": "Mecanismo de Geração de Imagens",
	"Image Settings": "Configurações de Imagem",
	"Images": "Imagens",
	"Import Chats": "Importar Bate-papos",
	"Import Documents Mapping": "Importar Mapeamento de Documentos",
	"Import Modelfiles": "Importar Arquivos de Modelo",
	"Import Prompts": "Importar Prompts",
	"Include `--api` flag when running stable-diffusion-webui": "Inclua a flag `--api` ao executar stable-diffusion-webui",
	"Interface": "Interface",
	"join our Discord for help.": "junte-se ao nosso Discord para obter ajuda.",
	"JSON": "JSON",
	"JWT Expiration": "Expiração JWT",
	"JWT Token": "Token JWT",
	"Keep Alive": "Manter Vivo",
	"Keyboard shortcuts": "Atalhos de teclado",
	"Language": "Idioma",
	"Last Active": "",
	"Light": "Claro",
	"Listening...": "Ouvindo...",
	"LLMs can make mistakes. Verify important information.": "LLMs podem cometer erros. Verifique informações importantes.",
	"Made by OpenWebUI Community": "Feito pela Comunidade OpenWebUI",
	"Make sure to enclose them with": "Certifique-se de colocá-los entre",
	"Manage LiteLLM Models": "Gerenciar Modelos LiteLLM",
	"Manage Models": "Gerenciar Modelos",
	"Manage Ollama Models": "Gerenciar Modelos Ollama",
	"Max Tokens": "Máximo de Tokens",
	"Maximum of 3 models can be downloaded simultaneously. Please try again later.": "Máximo de 3 modelos podem ser baixados simultaneamente. Tente novamente mais tarde.",
<<<<<<< HEAD
	"Messages you send after creating your link won't be shared. Users with the URL will beable to view the shared chat.": "",
=======
>>>>>>> 5cf62139
	"Minimum Score": "",
	"Mirostat": "Mirostat",
	"Mirostat Eta": "Mirostat Eta",
	"Mirostat Tau": "Mirostat Tau",
	"MMMM DD, YYYY": "DD/MM/YYYY",
	"MMMM DD, YYYY HH:mm": "",
	"Model '{{modelName}}' has been successfully downloaded.": "O modelo '{{modelName}}' foi baixado com sucesso.",
	"Model '{{modelTag}}' is already in queue for downloading.": "O modelo '{{modelTag}}' já está na fila para download.",
	"Model {{modelId}} not found": "Modelo {{modelId}} não encontrado",
	"Model {{modelName}} already exists.": "O modelo {{modelName}} já existe.",
	"Model filesystem path detected. Model shortname is required for update, cannot continue.": "",
	"Model Name": "Nome do Modelo",
	"Model not selected": "Modelo não selecionado",
	"Model Tag Name": "Nome da Tag do Modelo",
	"Model Whitelisting": "Lista de Permissões de Modelo",
	"Model(s) Whitelisted": "Modelo(s) na Lista de Permissões",
	"Modelfile": "Arquivo de Modelo",
	"Modelfile Advanced Settings": "Configurações Avançadas do Arquivo de Modelo",
	"Modelfile Content": "Conteúdo do Arquivo de Modelo",
	"Modelfiles": "Arquivos de Modelo",
	"Models": "Modelos",
	"More": "",
	"My Documents": "Meus Documentos",
	"My Modelfiles": "Meus Arquivos de Modelo",
	"My Prompts": "Meus Prompts",
	"Name": "Nome",
	"Name Tag": "Nome da Tag",
	"Name your modelfile": "Nomeie seu arquivo de modelo",
	"New Chat": "Novo Bate-papo",
	"New Password": "Nova Senha",
	"No results found": "",
	"Not factually correct": "",
	"Not sure what to add?": "Não tem certeza do que adicionar?",
	"Not sure what to write? Switch to": "Não tem certeza do que escrever? Mude para",
	"Note: If you set a minimum score, the search will only return documents with a score greater than or equal to the minimum score.": "",
	"Notifications": "Notificações da Área de Trabalho",
	"Off": "Desligado",
	"Okay, Let's Go!": "Ok, Vamos Lá!",
	"OLED Dark": "OLED escuro",
	"Ollama": "",
	"Ollama Base URL": "URL Base do Ollama",
	"Ollama Version": "Versão do Ollama",
	"On": "Ligado",
	"Only": "Somente",
	"Only alphanumeric characters and hyphens are allowed in the command string.": "Somente caracteres alfanuméricos e hífens são permitidos na string de comando.",
	"Oops! Hold tight! Your files are still in the processing oven. We're cooking them up to perfection. Please be patient and we'll let you know once they're ready.": "Opa! Aguente firme! Seus arquivos ainda estão no forno de processamento. Estamos cozinhando-os com perfeição. Por favor, seja paciente e avisaremos quando estiverem prontos.",
	"Oops! Looks like the URL is invalid. Please double-check and try again.": "Opa! Parece que a URL é inválida. Verifique novamente e tente outra vez.",
	"Oops! You're using an unsupported method (frontend only). Please serve the WebUI from the backend.": "Opa! Você está usando um método não suportado (somente frontend). Por favor, sirva o WebUI a partir do backend.",
	"Open": "Abrir",
	"Open AI": "OpenAI",
	"Open AI (Dall-E)": "OpenAI (Dall-E)",
	"Open new chat": "Abrir novo bate-papo",
	"OpenAI": "",
	"OpenAI API": "API OpenAI",
	"OpenAI API Config": "",
	"OpenAI API Key is required.": "A Chave da API OpenAI é obrigatória.",
	"OpenAI URL/Key required.": "",
	"or": "ou",
	"Other": "",
	"Overview": "",
	"Parameters": "Parâmetros",
	"Password": "Senha",
	"PDF document (.pdf)": "",
	"PDF Extract Images (OCR)": "Extrair Imagens de PDF (OCR)",
	"pending": "pendente",
	"Permission denied when accessing microphone: {{error}}": "Permissão negada ao acessar o microfone: {{error}}",
	"Plain text (.txt)": "",
	"Playground": "Parque infantil",
	"Positive attitude": "",
	"Profile Image": "",
	"Prompt (e.g. Tell me a fun fact about the Roman Empire)": "",
	"Prompt Content": "Conteúdo do Prompt",
	"Prompt suggestions": "Sugestões de Prompt",
	"Prompts": "Prompts",
	"Pull \"{{searchValue}}\" from Ollama.com": "",
	"Pull a model from Ollama.com": "Extrair um modelo do Ollama.com",
	"Pull Progress": "Progresso da Extração",
	"Query Params": "Parâmetros de Consulta",
	"RAG Template": "Modelo RAG",
	"Raw Format": "Formato Bruto",
	"Read Aloud": "",
	"Record voice": "Gravar voz",
	"Redirecting you to OpenWebUI Community": "Redirecionando você para a Comunidade OpenWebUI",
	"Refused when it shouldn't have": "",
	"Regenerate": "",
	"Release Notes": "Notas de Lançamento",
	"Remove": "",
	"Remove Model": "",
	"Rename": "",
	"Repeat Last N": "Repetir Últimos N",
	"Repeat Penalty": "Penalidade de Repetição",
	"Request Mode": "Modo de Solicitação",
	"Reranking model disabled": "",
	"Reranking model set to \"{{reranking_model}}\"": "",
	"Reset Vector Storage": "Redefinir Armazenamento de Vetor",
	"Response AutoCopy to Clipboard": "Cópia Automática da Resposta para a Área de Transferência",
	"Role": "Função",
	"Rosé Pine": "Rosé Pine",
	"Rosé Pine Dawn": "Rosé Pine Dawn",
	"Save": "Salvar",
	"Save & Create": "Salvar e Criar",
	"Save & Submit": "Salvar e Enviar",
	"Save & Update": "Salvar e Atualizar",
	"Saving chat logs directly to your browser's storage is no longer supported. Please take a moment to download and delete your chat logs by clicking the button below. Don't worry, you can easily re-import your chat logs to the backend through": "Salvar logs de bate-papo diretamente no armazenamento do seu navegador não é mais suportado. Reserve um momento para baixar e excluir seus logs de bate-papo clicando no botão abaixo. Não se preocupe, você pode facilmente reimportar seus logs de bate-papo para o backend através de",
	"Scan": "Digitalizar",
	"Scan complete!": "Digitalização concluída!",
	"Scan for documents from {{path}}": "Digitalizar documentos de {{path}}",
	"Search": "Pesquisar",
	"Search a model": "",
	"Search Documents": "Pesquisar Documentos",
	"Search Prompts": "Pesquisar Prompts",
	"See readme.md for instructions": "Consulte readme.md para obter instruções",
	"See what's new": "Veja o que há de novo",
	"Seed": "Semente",
	"Select a mode": "Selecione um modo",
	"Select a model": "Selecione um modelo",
	"Select an Ollama instance": "Selecione uma instância Ollama",
	"Send a Message": "Enviar uma Mensagem",
	"Send message": "Enviar mensagem",
	"Server connection verified": "Conexão com o servidor verificada",
	"Set as default": "Definir como padrão",
	"Set Default Model": "Definir Modelo Padrão",
	"Set Image Size": "Definir Tamanho da Imagem",
	"Set Steps": "Definir Etapas",
	"Set Title Auto-Generation Model": "Definir Modelo de Geração Automática de Título",
	"Set Voice": "Definir Voz",
	"Settings": "Configurações",
	"Settings saved successfully!": "Configurações salvas com sucesso!",
	"Share": "",
	"Share Chat": "",
	"Share to OpenWebUI Community": "Compartilhar com a Comunidade OpenWebUI",
	"short-summary": "resumo-curto",
	"Show": "Mostrar",
	"Show Additional Params": "Mostrar Parâmetros Adicionais",
	"Show shortcuts": "Mostrar",
	"Showcased creativity": "",
	"sidebar": "barra lateral",
	"Sign in": "Entrar",
	"Sign Out": "Sair",
	"Sign up": "Inscrever-se",
	"Signing in": "",
	"Speech recognition error: {{error}}": "Erro de reconhecimento de fala: {{error}}",
	"Speech-to-Text Engine": "Mecanismo de Fala para Texto",
	"SpeechRecognition API is not supported in this browser.": "A API SpeechRecognition não é suportada neste navegador.",
	"Stop Sequence": "Sequência de Parada",
	"STT Settings": "Configurações STT",
	"Submit": "Enviar",
	"Subtitle (e.g. about the Roman Empire)": "",
	"Success": "Sucesso",
	"Successfully updated.": "Atualizado com sucesso.",
	"Sync All": "Sincronizar Tudo",
	"System": "Sistema",
	"System Prompt": "Prompt do Sistema",
	"Tags": "Tags",
	"Tell us more:": "",
	"Temperature": "Temperatura",
	"Template": "Modelo",
	"Text Completion": "Complemento de Texto",
	"Text-to-Speech Engine": "Mecanismo de Texto para Fala",
	"Tfs Z": "Tfs Z",
	"Thanks for your feedback!": "",
	"The score should be a value between 0.0 (0%) and 1.0 (100%).": "",
	"Theme": "Tema",
	"This ensures that your valuable conversations are securely saved to your backend database. Thank you!": "Isso garante que suas conversas valiosas sejam salvas com segurança em seu banco de dados de backend. Obrigado!",
	"This setting does not sync across browsers or devices.": "Esta configuração não sincroniza entre navegadores ou dispositivos.",
	"Thorough explanation": "",
	"Tip: Update multiple variable slots consecutively by pressing the tab key in the chat input after each replacement.": "Dica: Atualize vários slots de variáveis consecutivamente pressionando a tecla Tab na entrada de bate-papo após cada substituição.",
	"Title": "Título",
	"Title (e.g. Tell me a fun fact)": "",
	"Title Auto-Generation": "Geração Automática de Título",
	"Title Generation Prompt": "Prompt de Geração de Título",
	"to": "para",
	"To access the available model names for downloading,": "Para acessar os nomes de modelo disponíveis para download,",
	"To access the GGUF models available for downloading,": "Para acessar os modelos GGUF disponíveis para download,",
	"to chat input.": "para a entrada de bate-papo.",
	"Toggle settings": "Alternar configurações",
	"Toggle sidebar": "Alternar barra lateral",
	"Top K": "Top K",
	"Top P": "Top P",
	"Trouble accessing Ollama?": "Problemas para acessar o Ollama?",
	"TTS Settings": "Configurações TTS",
	"Type Hugging Face Resolve (Download) URL": "Digite a URL do Hugging Face Resolve (Download)",
	"Uh-oh! There was an issue connecting to {{provider}}.": "Opa! Houve um problema ao conectar-se a {{provider}}.",
	"Unknown File Type '{{file_type}}', but accepting and treating as plain text": "Tipo de arquivo desconhecido '{{file_type}}', mas aceitando e tratando como texto simples",
	"Update and Copy Link": "",
	"Update Embedding Model": "",
	"Update embedding model (e.g. {{model}})": "",
	"Update password": "Atualizar senha",
	"Update Reranking Model": "",
	"Update reranking model (e.g. {{model}})": "",
	"Upload a GGUF model": "Carregar um modelo GGUF",
	"Upload files": "Carregar arquivos",
	"Upload Progress": "Progresso do Carregamento",
	"URL Mode": "Modo de URL",
	"Use '#' in the prompt input to load and select your documents.": "Use '#' na entrada do prompt para carregar e selecionar seus documentos.",
	"Use Gravatar": "Usar Gravatar",
	"Use Initials": "",
	"user": "usuário",
	"User Permissions": "Permissões do Usuário",
	"Users": "Usuários",
	"Utilize": "Utilizar",
	"Valid time units:": "Unidades de tempo válidas:",
	"variable": "variável",
	"variable to have them replaced with clipboard content.": "variável para que sejam substituídos pelo conteúdo da área de transferência.",
	"Version": "Versão",
	"Warning: If you update or change your embedding model, you will need to re-import all documents.": "",
	"Web": "Web",
	"Webhook URL": "",
	"WebUI Add-ons": "Complementos WebUI",
	"WebUI Settings": "Configurações WebUI",
	"WebUI will make requests to": "WebUI fará solicitações para",
	"What’s New in": "O que há de novo em",
	"When history is turned off, new chats on this browser won't appear in your history on any of your devices.": "Quando o histórico está desativado, novos bate-papos neste navegador não aparecerão em seu histórico em nenhum dos seus dispositivos.",
	"Whisper (Local)": "Whisper (Local)",
	"Write a prompt suggestion (e.g. Who are you?)": "Escreva uma sugestão de prompt (por exemplo, Quem é você?)",
	"Write a summary in 50 words that summarizes [topic or keyword].": "Escreva um resumo em 50 palavras que resuma [tópico ou palavra-chave].",
	"You": "Você",
	"You have no archived conversations.": "",
	"You have shared this chat": "",
	"You're a helpful assistant.": "Você é um assistente útil.",
	"You're now logged in.": "Você está conectado agora.",
	"Youtube": ""
}<|MERGE_RESOLUTION|>--- conflicted
+++ resolved
@@ -233,10 +233,7 @@
 	"Manage Ollama Models": "Gerenciar Modelos Ollama",
 	"Max Tokens": "Máximo de Tokens",
 	"Maximum of 3 models can be downloaded simultaneously. Please try again later.": "Máximo de 3 modelos podem ser baixados simultaneamente. Tente novamente mais tarde.",
-<<<<<<< HEAD
 	"Messages you send after creating your link won't be shared. Users with the URL will beable to view the shared chat.": "",
-=======
->>>>>>> 5cf62139
 	"Minimum Score": "",
 	"Mirostat": "Mirostat",
 	"Mirostat Eta": "Mirostat Eta",
